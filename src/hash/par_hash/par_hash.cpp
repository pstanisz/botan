/*
* Parallel
* (C) 1999-2009 Jack Lloyd
*
* Distributed under the terms of the Botan license
*/

#include <botan/par_hash.h>

namespace Botan {

<<<<<<< HEAD
=======
namespace {

/*
* Return the sum of the hash sizes
*/
size_t sum_of_hash_lengths(const std::vector<HashFunction*>& hashes)
   {
   size_t sum = 0;

   for(auto hash = hashes.begin(); hash != hashes.end(); ++hash)
      sum += (*hash)->OUTPUT_LENGTH;

   return sum;
   }

}

>>>>>>> edf4cd93
/*
* Update the hash
*/
void Parallel::add_data(const byte input[], size_t length)
   {
   for(auto hash = hashes.begin(); hash != hashes.end(); ++hash)
      (*hash)->update(input, length);
   }

/*
* Finalize the hash
*/
void Parallel::final_result(byte out[])
   {
   u32bit offset = 0;

   for(auto hash = hashes.begin(); hash != hashes.end(); ++hash)
      {
      (*hash)->final(out + offset);
      offset += (*hash)->OUTPUT_LENGTH;
      }
   }

/*
* Return output size
*/
size_t Parallel::output_length() const
   {
   size_t sum = 0;
   for(size_t i = 0; i != hashes.size(); ++i)
      sum += hashes[i]->output_length();
   return sum;
   }

/*
* Return the name of this type
*/
std::string Parallel::name() const
   {
   std::string hash_names;

   for(auto hash = hashes.begin(); hash != hashes.end(); ++hash)
      {
      if(hash != hashes.begin())
         hash_names += ',';
      hash_names += (*hash)->name();
      }

   return "Parallel(" + hash_names + ")";
   }

/*
* Return a clone of this object
*/
HashFunction* Parallel::clone() const
   {
   std::vector<HashFunction*> hash_copies;

   for(auto hash = hashes.begin(); hash != hashes.end(); ++hash)
      hash_copies.push_back((*hash)->clone());

   return new Parallel(hash_copies);
   }

/*
* Clear memory of sensitive data
*/
void Parallel::clear()
   {
   for(auto hash = hashes.begin(); hash != hashes.end(); ++hash)
      (*hash)->clear();
   }

/*
* Parallel Constructor
*/
Parallel::Parallel(const std::vector<HashFunction*>& hash_in) :
   hashes(hash_in)
   {
   }

/*
* Parallel Destructor
*/
Parallel::~Parallel()
   {
   for(auto hash = hashes.begin(); hash != hashes.end(); ++hash)
      delete (*hash);
   }

}<|MERGE_RESOLUTION|>--- conflicted
+++ resolved
@@ -9,26 +9,6 @@
 
 namespace Botan {
 
-<<<<<<< HEAD
-=======
-namespace {
-
-/*
-* Return the sum of the hash sizes
-*/
-size_t sum_of_hash_lengths(const std::vector<HashFunction*>& hashes)
-   {
-   size_t sum = 0;
-
-   for(auto hash = hashes.begin(); hash != hashes.end(); ++hash)
-      sum += (*hash)->OUTPUT_LENGTH;
-
-   return sum;
-   }
-
-}
-
->>>>>>> edf4cd93
 /*
 * Update the hash
 */
